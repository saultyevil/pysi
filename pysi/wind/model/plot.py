--- conflicted
+++ resolved
@@ -198,17 +198,6 @@
         return fig, ax
 
     def close_figures(self, fig: plt.Figure = None) -> None:
-<<<<<<< HEAD
-        """Close a plot window(s).
-
-        Parameters
-        ----------
-        fig : plt.Figure
-            The figure to close, otherwise all figures will be closed
-
-        """
-        if fig:
-=======
         """Clsoe open figure windows.
 
         Parameters
@@ -219,7 +208,6 @@
 
         """
         if fig is not None:
->>>>>>> 9fe845fc
             plt.close(fig)
         else:
             plt.close("all")
