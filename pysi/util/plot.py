--- conflicted
+++ resolved
@@ -191,12 +191,8 @@
         "savefig.dpi": 300,
         "pcolor.shading": "auto",
     }
-<<<<<<< HEAD
-    if find_executable("pdflatex"):
-=======
 
     if shutil.which("pdflatex"):
->>>>>>> fc15bdbe
         parameters["text.usetex"] = True
         parameters["text.latex.preamble"] = r"\usepackage{amsmath}"
     plt.rcParams.update(parameters)
