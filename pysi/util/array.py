--- conflicted
+++ resolved
@@ -1,15 +1,8 @@
 """Utility functions for arrays."""
-
-<<<<<<< HEAD
-import numpy  # noqa: ICN001
-from scipy.signal import boxcar, convolve
-=======
-from typing import Tuple
 
 import numpy
 from scipy.signal import convolve
 from scipy.signal.windows import boxcar
->>>>>>> fc15bdbe
 
 
 def check_array_is_ascending_order(x_in: list | numpy.ndarray) -> bool:
