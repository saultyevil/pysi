<<<<<<< HEAD
import automodinit

name = "physics"

# Import all files using automodinit

__all__ = ["I will get rewritten"]
automodinit.automodinit(__name__, __file__, globals())
del automodinit
=======
#!/usr/bin/env python3
# -*- coding: utf-8 -*-
"""Calculate basic quantities.

This sub-module is intended to house various functions for calculating
quantities governed my various laws and equations, i.e. gravitational
radius. It also includes functions for converting quantities into other
quantities.
"""

from pypython.constants import ANGSTROM, C
from pypython.physics import accretiondisc, blackbody, blackhole


def angstrom_to_hz(wavelength):
    """Convert a wavelength from Angstroms into a frequency.

    Parameters
    ----------
    wavelength: float
        The wavelength in Angstroms.

    Returns
    -------
    The frequency in Hertz.
    """

    return C / (wavelength * ANGSTROM)


def hz_to_angstrom(frequency):
    """Convert a frequency in Hz to a wavelength in Angstroms.

    Parameters
    ----------
    frequency: float
        The frequency in Hz.

    Returns
    -------
    The wavelength in Angstroms.
    """

    return C / frequency / ANGSTROM
>>>>>>> ad10607d
<|MERGE_RESOLUTION|>--- conflicted
+++ resolved
@@ -1,14 +1,3 @@
-<<<<<<< HEAD
-import automodinit
-
-name = "physics"
-
-# Import all files using automodinit
-
-__all__ = ["I will get rewritten"]
-automodinit.automodinit(__name__, __file__, globals())
-del automodinit
-=======
 #!/usr/bin/env python3
 # -*- coding: utf-8 -*-
 """Calculate basic quantities.
@@ -52,5 +41,4 @@
     The wavelength in Angstroms.
     """
 
-    return C / frequency / ANGSTROM
->>>>>>> ad10607d
+    return C / frequency / ANGSTROM